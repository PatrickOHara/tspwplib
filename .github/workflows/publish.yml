--- conflicted
+++ resolved
@@ -23,7 +23,6 @@
         REPO_OWNER: PatrickOHara
         RELEASE_BRANCHES: main
 
-<<<<<<< HEAD
   build-dist:
     name: Build distribution
     needs: bump
@@ -48,11 +47,7 @@
   pypi-publish:
     name: upload release to PyPI
     needs: build-dist
-=======
-  pypi-publish:
-    name: upload release to PyPI
-    needs: bump
->>>>>>> 0e0d1eb8
+
     runs-on: ubuntu-latest
     # Specifying a GitHub environment is optional, but strongly encouraged
     environment: release
@@ -60,16 +55,10 @@
       # IMPORTANT: this permission is mandatory for trusted publishing
       id-token: write
     steps:
-<<<<<<< HEAD
     - name: Download all the dists
       uses: actions/download-artifact@v3
       with:
         name: python-package-distributions
         path: dist/
     - name: Publish package distributions to PyPI
-      uses: pypa/gh-action-pypi-publish@release/v1
-=======
-      # retrieve your distributions here
-      - name: Publish package distributions to PyPI
-        uses: pypa/gh-action-pypi-publish@release/v1
->>>>>>> 0e0d1eb8
+      uses: pypa/gh-action-pypi-publish@release/v1